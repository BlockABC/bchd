// Copyright (c) 2013-2017 The btcsuite developers
// Use of this source code is governed by an ISC
// license that can be found in the LICENSE file.

package netsync

import (
	"container/list"
	"math/rand"
	"net"
	"sync"
	"sync/atomic"
	"time"

	"github.com/gcash/bchd/blockchain"
	"github.com/gcash/bchd/chaincfg"
	"github.com/gcash/bchd/chaincfg/chainhash"
	"github.com/gcash/bchd/database"
	"github.com/gcash/bchd/mempool"
	peerpkg "github.com/gcash/bchd/peer"
	"github.com/gcash/bchd/wire"
	"github.com/gcash/bchutil"
)

const (
	// minInFlightBlocks is the minimum number of blocks that should be
	// in the request queue for headers-first mode before requesting
	// more.
	minInFlightBlocks = 10

	// maxNetworkViolations is the max number of network violations a
	// sync peer can have before a new sync peer is found.
	maxNetworkViolations = 3

	// maxRejectedTxns is the maximum number of rejected transactions
	// hashes to store in memory.
	maxRejectedTxns = 1000

	// maxRequestedBlocks is the maximum number of requested block
	// hashes to store in memory.
	maxRequestedBlocks = wire.MaxInvPerMsg

	// maxRequestedTxns is the maximum number of requested transactions
	// hashes to store in memory.
	maxRequestedTxns = wire.MaxInvPerMsg

	// maxLastBlockTime is the longest time in seconds that we will
	// stay with a sync peer while below the current blockchain height.
	// Set to 3 minutes.
	maxLastBlockTime = 60 * 3 * time.Second

	// syncPeerTickerInterval is how often we check the current
	// syncPeer. Set to 30 seconds.
	syncPeerTickerInterval = 30 * time.Second
)

// zeroHash is the zero value hash (all zeros).  It is defined as a convenience.
var zeroHash chainhash.Hash

// newPeerMsg signifies a newly connected peer to the block handler.
type newPeerMsg struct {
	peer  *peerpkg.Peer
	reply chan struct{}
}

// blockMsg packages a bitcoin block message and the peer it came from together
// so the block handler has access to that information.
type blockMsg struct {
	block *bchutil.Block
	peer  *peerpkg.Peer
	reply chan struct{}
}

// invMsg packages a bitcoin inv message and the peer it came from together
// so the block handler has access to that information.
type invMsg struct {
	inv  *wire.MsgInv
	peer *peerpkg.Peer
}

// headersMsg packages a bitcoin headers message and the peer it came from
// together so the block handler has access to that information.
type headersMsg struct {
	headers *wire.MsgHeaders
	peer    *peerpkg.Peer
}

// donePeerMsg signifies a newly disconnected peer to the block handler.
type donePeerMsg struct {
	peer  *peerpkg.Peer
	reply chan struct{}
}

// txMsg packages a bitcoin tx message and the peer it came from together
// so the block handler has access to that information.
type txMsg struct {
	tx    *bchutil.Tx
	peer  *peerpkg.Peer
	reply chan struct{}
}

// getSyncPeerMsg is a message type to be sent across the message channel for
// retrieving the current sync peer.
type getSyncPeerMsg struct {
	reply chan int32
}

// processBlockResponse is a response sent to the reply channel of a
// processBlockMsg.
type processBlockResponse struct {
	isOrphan bool
	err      error
}

// processBlockMsg is a message type to be sent across the message channel
// for requested a block is processed.  Note this call differs from blockMsg
// above in that blockMsg is intended for blocks that came from peers and have
// extra handling whereas this message essentially is just a concurrent safe
// way to call ProcessBlock on the internal block chain instance.
type processBlockMsg struct {
	block *bchutil.Block
	flags blockchain.BehaviorFlags
	reply chan processBlockResponse
}

// isCurrentMsg is a message type to be sent across the message channel for
// requesting whether or not the sync manager believes it is synced with the
// currently connected peers.
type isCurrentMsg struct {
	reply chan bool
}

// pauseMsg is a message type to be sent across the message channel for
// pausing the sync manager.  This effectively provides the caller with
// exclusive access over the manager until a receive is performed on the
// unpause channel.
type pauseMsg struct {
	unpause <-chan struct{}
}

// headerNode is used as a node in a list of headers that are linked together
// between checkpoints.
type headerNode struct {
	height int32
	hash   *chainhash.Hash
}

// peerSyncState stores additional information that the SyncManager tracks
// about a peer.
type peerSyncState struct {
	syncCandidate   bool
	requestQueue    []*wire.InvVect
	requestedTxns   map[chainhash.Hash]struct{}
	requestedBlocks map[chainhash.Hash]struct{}
}

// syncPeerState stores additional info about the sync peer.
type syncPeerState struct {
	recvBytes         uint64
	recvBytesLastTick uint64
	lastBlockTime     time.Time
	violations        int
	ticks             uint64
}

// validNetworkSpeed checks if the peer is slow and
// returns an integer representing the number of network
// violations the sync peer has.
func (sps *syncPeerState) validNetworkSpeed(minSyncPeerNetworkSpeed uint64) int {
	// Fresh sync peer. We need another tick.
	if sps.ticks == 0 {
		return 0
	}

	// Number of bytes received in the last tick.
	recvDiff := sps.recvBytes - sps.recvBytesLastTick

	// If the peer was below the threshold, mark a violation and return.
	if recvDiff/uint64(syncPeerTickerInterval.Seconds()) < minSyncPeerNetworkSpeed {
		sps.violations++
		return sps.violations
	}

	// No violation found, reset the violation counter.
	sps.violations = 0

	return sps.violations
}

// updateNetwork updates the received bytes. Just tracks 2 ticks
// worth of network bandwidth.
func (sps *syncPeerState) updateNetwork(syncPeer *peerpkg.Peer) {
	sps.ticks++
	sps.recvBytesLastTick = sps.recvBytes
	sps.recvBytes = syncPeer.BytesReceived()
}

// SyncManager is used to communicate block related messages with peers. The
// SyncManager is started as by executing Start() in a goroutine. Once started,
// it selects peers to sync from and starts the initial block download. Once the
// chain is in sync, the SyncManager handles incoming block and header
// notifications and relays announcements of new blocks to peers.
type SyncManager struct {
	peerNotifier   PeerNotifier
	started        int32
	shutdown       int32
	chain          *blockchain.BlockChain
	txMemPool      *mempool.TxPool
	chainParams    *chaincfg.Params
	progressLogger *blockProgressLogger
	msgChan        chan interface{}
	wg             sync.WaitGroup
	quit           chan struct{}

	// These fields should only be accessed from the blockHandler thread.
	rejectedTxns    map[chainhash.Hash]struct{}
	requestedTxns   map[chainhash.Hash]struct{}
	requestedBlocks map[chainhash.Hash]struct{}
	syncPeer        *peerpkg.Peer
	syncPeerState   *syncPeerState
	peerStates      map[*peerpkg.Peer]*peerSyncState

	// The following fields are used for headers-first mode.
	headersFirstMode bool
	headerList       *list.List
	startHeader      *list.Element
	nextCheckpoint   *chaincfg.Checkpoint

	// An optional fee estimator.
	feeEstimator *mempool.FeeEstimator

	// minSyncPeerNetworkSpeed is the minimum speed allowed for
	// a sync peer.
	minSyncPeerNetworkSpeed uint64
}

// resetHeaderState sets the headers-first mode state to values appropriate for
// syncing from a new peer.
func (sm *SyncManager) resetHeaderState(newestHash *chainhash.Hash, newestHeight int32) {
	sm.headersFirstMode = false
	sm.headerList.Init()
	sm.startHeader = nil

	// When there is a next checkpoint, add an entry for the latest known
	// block into the header pool.  This allows the next downloaded header
	// to prove it links to the chain properly.
	if sm.nextCheckpoint != nil {
		node := headerNode{height: newestHeight, hash: newestHash}
		sm.headerList.PushBack(&node)
	}
}

// findNextHeaderCheckpoint returns the next checkpoint after the passed height.
// It returns nil when there is not one either because the height is already
// later than the final checkpoint or some other reason such as disabled
// checkpoints.
func (sm *SyncManager) findNextHeaderCheckpoint(height int32) *chaincfg.Checkpoint {
	checkpoints := sm.chain.Checkpoints()
	if len(checkpoints) == 0 {
		return nil
	}

	// There is no next checkpoint if the height is already after the final
	// checkpoint.
	finalCheckpoint := &checkpoints[len(checkpoints)-1]
	if height >= finalCheckpoint.Height {
		return nil
	}

	// Find the next checkpoint.
	nextCheckpoint := finalCheckpoint
	for i := len(checkpoints) - 2; i >= 0; i-- {
		if height >= checkpoints[i].Height {
			break
		}
		nextCheckpoint = &checkpoints[i]
	}
	return nextCheckpoint
}

// startSync will choose the best peer among the available candidate peers to
// download/sync the blockchain from.  When syncing is already running, it
// simply returns.  It also examines the candidates for any which are no longer
// candidates and removes them as needed.
func (sm *SyncManager) startSync() {
	// Return now if we're already syncing.
	if sm.syncPeer != nil {
		return
	}

	best := sm.chain.BestSnapshot()
	bestPeers := []*peerpkg.Peer{}
	okPeers := []*peerpkg.Peer{}
	for peer, state := range sm.peerStates {
		if !state.syncCandidate {
			continue
		}

		// Add any peers on the same block to okPeers. These should
		// only be used as a last resort.
		if peer.LastBlock() == best.Height {
			okPeers = append(okPeers, peer)
			continue
		}

		// Remove sync candidate peers that are no longer candidates due
		// to passing their latest known block.
		if peer.LastBlock() < best.Height {
			state.syncCandidate = false
			continue
		}

		// Append each good peer to bestPeers for selection later.
		bestPeers = append(bestPeers, peer)
	}

	var bestPeer *peerpkg.Peer

	// Try to select a random peer that is at a higher block height,
	// if that is not available then use a random peer at the same
	// height and hope they find blocks.
	if len(bestPeers) > 0 {
		bestPeer = bestPeers[rand.Intn(len(bestPeers))]
	} else if len(okPeers) > 0 {
		bestPeer = okPeers[rand.Intn(len(okPeers))]
	}

	// Start syncing from the best peer if one was selected.
	if bestPeer != nil {
		// Clear the requestedBlocks if the sync peer changes, otherwise
		// we may ignore blocks we need that the last sync peer failed
		// to send.
		sm.requestedBlocks = make(map[chainhash.Hash]struct{})

		locator, err := sm.chain.LatestBlockLocator()
		if err != nil {
			log.Errorf("Failed to get block locator for the "+
				"latest block: %v", err)
			return
		}

		log.Infof("Syncing to block height %d from peer %v",
			bestPeer.LastBlock(), bestPeer.Addr())

		// When the current height is less than a known checkpoint we
		// can use block headers to learn about which blocks comprise
		// the chain up to the checkpoint and perform less validation
		// for them.  This is possible since each header contains the
		// hash of the previous header and a merkle root.  Therefore if
		// we validate all of the received headers link together
		// properly and the checkpoint hashes match, we can be sure the
		// hashes for the blocks in between are accurate.  Further, once
		// the full blocks are downloaded, the merkle root is computed
		// and compared against the value in the header which proves the
		// full block hasn't been tampered with.
		//
		// Once we have passed the final checkpoint, or checkpoints are
		// disabled, use standard inv messages learn about the blocks
		// and fully validate them.  Finally, regression test mode does
		// not support the headers-first approach so do normal block
		// downloads when in regression test mode.
		if sm.nextCheckpoint != nil &&
			best.Height < sm.nextCheckpoint.Height &&
			sm.chainParams != &chaincfg.RegressionNetParams {

			bestPeer.PushGetHeadersMsg(locator, sm.nextCheckpoint.Hash)
			sm.headersFirstMode = true
			log.Infof("Downloading headers for blocks %d to "+
				"%d from peer %s", best.Height+1,
				sm.nextCheckpoint.Height, bestPeer.Addr())
		} else {
			bestPeer.PushGetBlocksMsg(locator, &zeroHash)
		}

		bestPeer.SetSyncPeer(true)
		sm.syncPeer = bestPeer
		sm.syncPeerState = &syncPeerState{
			lastBlockTime:     time.Now(),
			recvBytes:         bestPeer.BytesReceived(),
			recvBytesLastTick: uint64(0),
		}
	} else {
		log.Warnf("No sync peer candidates available")
	}
}

// SyncHeight returns latest known block being synced to.
func (sm *SyncManager) SyncHeight() uint64 {
	if sm.syncPeer == nil {
		return 0
	}

	return uint64(sm.topBlock())
}

// isSyncCandidate returns whether or not the peer is a candidate to consider
// syncing from.
func (sm *SyncManager) isSyncCandidate(peer *peerpkg.Peer) bool {
	// Typically a peer is not a candidate for sync if it's not a full node,
	// however regression test is special in that the regression tool is
	// not a full node and still needs to be considered a sync candidate.
	if sm.chainParams == &chaincfg.RegressionNetParams {
		// The peer is not a candidate if it's not coming from localhost
		// or the hostname can't be determined for some reason.
		host, _, err := net.SplitHostPort(peer.Addr())
		if err != nil {
			return false
		}

		if host != "127.0.0.1" && host != "localhost" {
			return false
		}
	} else {
		// The peer is not a candidate for sync if it's not a full
		// node.
		nodeServices := peer.Services()
		if nodeServices&wire.SFNodeNetwork != wire.SFNodeNetwork {
			return false
		}
	}

	// Candidate if all checks passed.
	return true
}

// handleNewPeerMsg deals with new peers that have signalled they may
// be considered as a sync peer (they have already successfully negotiated).  It
// also starts syncing if needed.  It is invoked from the syncHandler goroutine.
func (sm *SyncManager) handleNewPeerMsg(peer *peerpkg.Peer) {
	// Ignore if in the process of shutting down.
	if atomic.LoadInt32(&sm.shutdown) != 0 {
		return
	}

	log.Infof("New valid peer %s (%s)", peer, peer.UserAgent())

	// Initialize the peer state
	isSyncCandidate := sm.isSyncCandidate(peer)

	sm.peerStates[peer] = &peerSyncState{
		syncCandidate:   isSyncCandidate,
		requestedTxns:   make(map[chainhash.Hash]struct{}),
		requestedBlocks: make(map[chainhash.Hash]struct{}),
	}

	// Start syncing by choosing the best candidate if needed.
	if isSyncCandidate && sm.syncPeer == nil {
		sm.startSync()
	}
}

// handleCheckSyncPeer selects a new sync peer.
func (sm *SyncManager) handleCheckSyncPeer() {
	if atomic.LoadInt32(&sm.shutdown) != 0 {
		return
	}

	// If we don't have a sync peer, then there is nothing to do.
	if sm.syncPeer == nil {
		return
	}

	// Update network stats at the end of this tick.
	defer sm.syncPeerState.updateNetwork(sm.syncPeer)

	// Check network speed of the sync peer and its last block time. If we're currently
	// flushing the cache skip this round.
	if (sm.syncPeerState.validNetworkSpeed(sm.minSyncPeerNetworkSpeed) < maxNetworkViolations) &&
		(time.Since(sm.syncPeerState.lastBlockTime) <= maxLastBlockTime) {
		return
	}

	// Don't update sync peers if you have all the available
	// blocks.

	best := sm.chain.BestSnapshot()
<<<<<<< HEAD
	if topBlock == best.Height || sm.chain.UtxoCacheFlushInProgress() {
=======
	if sm.topBlock() == best.Height {
>>>>>>> 6f081081
		// Update the time and violations to prevent disconnects.
		sm.syncPeerState.lastBlockTime = time.Now()
		sm.syncPeerState.violations = 0
		return
	}

	state, exists := sm.peerStates[sm.syncPeer]
	if !exists {
		return
	}

	sm.clearRequestedState(state)
	sm.updateSyncPeer(state)
}

// topBlock returns the best chains top block height
func (sm *SyncManager) topBlock() int32 {

	if sm.syncPeer.LastBlock() > sm.syncPeer.StartingHeight() {
		return sm.syncPeer.LastBlock()
	}

	return sm.syncPeer.StartingHeight()
}

// handleDonePeerMsg deals with peers that have signalled they are done.  It
// removes the peer as a candidate for syncing and in the case where it was
// the current sync peer, attempts to select a new best peer to sync from.  It
// is invoked from the syncHandler goroutine.
func (sm *SyncManager) handleDonePeerMsg(peer *peerpkg.Peer) {
	state, exists := sm.peerStates[peer]
	if !exists {
		log.Warnf("Received done peer message for unknown peer %s", peer)
		return
	}

	// Remove the peer from the list of candidate peers.
	delete(sm.peerStates, peer)

	log.Infof("Lost peer %s", peer)

	// Cleanup state of requested items.
	sm.clearRequestedState(state)

	// Fetch a new sync peer if this is the sync peer.
	if peer == sm.syncPeer {
		sm.updateSyncPeer(state)
	}
}

// clearRequestedState removes requested transactions
// and blocks from the global map.
func (sm *SyncManager) clearRequestedState(state *peerSyncState) {
	// Remove requested transactions from the global map so that they will
	// be fetched from elsewhere next time we get an inv.
	for txHash := range state.requestedTxns {
		delete(sm.requestedTxns, txHash)
	}

	// Remove requested blocks from the global map so that they will be
	// fetched from elsewhere next time we get an inv.
	for blockHash := range state.requestedBlocks {
		delete(sm.requestedBlocks, blockHash)
	}
}

// updateSyncPeer picks a new peer to sync from.
func (sm *SyncManager) updateSyncPeer(state *peerSyncState) {
	log.Infof("Updating sync peer, last block: %v, violations: %v", sm.syncPeerState.lastBlockTime, sm.syncPeerState.violations)

	// Disconnect from the misbehaving peer.
	sm.syncPeer.Disconnect()

	// Attempt to find a new peer to sync from
	// Also, reset the headers-first state.
	sm.syncPeer.SetSyncPeer(false)
	sm.syncPeer = nil
	sm.syncPeerState = nil

	if sm.headersFirstMode {
		best := sm.chain.BestSnapshot()
		sm.resetHeaderState(&best.Hash, best.Height)
	}

	sm.startSync()
}

// handleTxMsg handles transaction messages from all peers.
func (sm *SyncManager) handleTxMsg(tmsg *txMsg) {
	peer := tmsg.peer
	state, exists := sm.peerStates[peer]
	if !exists {
		log.Warnf("Received tx message from unknown peer %s", peer)
		return
	}

	// NOTE:  BitcoinJ, and possibly other wallets, don't follow the spec of
	// sending an inventory message and allowing the remote peer to decide
	// whether or not they want to request the transaction via a getdata
	// message.  Unfortunately, the reference implementation permits
	// unrequested data, so it has allowed wallets that don't follow the
	// spec to proliferate.  While this is not ideal, there is no check here
	// to disconnect peers for sending unsolicited transactions to provide
	// interoperability.
	txHash := tmsg.tx.Hash()

	// Ignore transactions that we have already rejected.  Do not
	// send a reject message here because if the transaction was already
	// rejected, the transaction was unsolicited.
	if _, exists = sm.rejectedTxns[*txHash]; exists {
		log.Debugf("Ignoring unsolicited previously rejected "+
			"transaction %v from %s", txHash, peer)
		return
	}

	// Process the transaction to include validation, insertion in the
	// memory pool, orphan handling, etc.
	acceptedTxs, err := sm.txMemPool.ProcessTransaction(tmsg.tx,
		true, true, mempool.Tag(peer.ID()))

	// Remove transaction from request maps. Either the mempool/chain
	// already knows about it and as such we shouldn't have any more
	// instances of trying to fetch it, or we failed to insert and thus
	// we'll retry next time we get an inv.
	delete(state.requestedTxns, *txHash)
	delete(sm.requestedTxns, *txHash)

	if err != nil {
		// Do not request this transaction again until a new block
		// has been processed.
		sm.rejectedTxns[*txHash] = struct{}{}
		sm.limitMap(sm.rejectedTxns, maxRejectedTxns)

		// When the error is a rule error, it means the transaction was
		// simply rejected as opposed to something actually going wrong,
		// so log it as such.  Otherwise, something really did go wrong,
		// so log it as an actual error.
		if _, ok := err.(mempool.RuleError); ok {
			log.Debugf("Rejected transaction %v from %s: %v",
				txHash, peer, err)
		} else {
			log.Errorf("Failed to process transaction %v: %v",
				txHash, err)
		}

		// Convert the error into an appropriate reject message and
		// send it.
		code, reason := mempool.ErrToRejectErr(err)
		peer.PushRejectMsg(wire.CmdTx, code, reason, txHash, false)
		return
	}

	if len(acceptedTxs) > 0 {
		sm.peerNotifier.AnnounceNewTransactions(acceptedTxs)
	}
}

// current returns true if we believe we are synced with our peers, false if we
// still have blocks to check
func (sm *SyncManager) current() bool {
	if !sm.chain.IsCurrent() {
		return false
	}

	// if blockChain thinks we are current and we have no syncPeer it
	// is probably right.
	if sm.syncPeer == nil {
		return true
	}

	// No matter what chain thinks, if we are below the block we are syncing
	// to we are not current.
	if sm.chain.BestSnapshot().Height < sm.syncPeer.LastBlock() {
		return false
	}
	return true
}

// handleBlockMsg handles block messages from all peers.
func (sm *SyncManager) handleBlockMsg(bmsg *blockMsg) {
	peer := bmsg.peer
	state, exists := sm.peerStates[peer]
	if !exists {
		log.Warnf("Received block message from unknown peer %s", peer)
		return
	}

	// If we didn't ask for this block then the peer is misbehaving.
	blockHash := bmsg.block.Hash()
	if _, exists = state.requestedBlocks[*blockHash]; !exists {
		// The regression test intentionally sends some blocks twice
		// to test duplicate block insertion fails.  Don't disconnect
		// the peer or ignore the block when we're in regression test
		// mode in this case so the chain code is actually fed the
		// duplicate blocks.
		if sm.chainParams != &chaincfg.RegressionNetParams {
			log.Warnf("Got unrequested block %v from %s -- "+
				"disconnecting", blockHash, peer.Addr())
			peer.Disconnect()
			return
		}
	}

	// When in headers-first mode, if the block matches the hash of the
	// first header in the list of headers that are being fetched, it's
	// eligible for less validation since the headers have already been
	// verified to link together and are valid up to the next checkpoint.
	// Also, remove the list entry for all blocks except the checkpoint
	// since it is needed to verify the next round of headers links
	// properly.
	isCheckpointBlock := false
	behaviorFlags := blockchain.BFNone
	if sm.headersFirstMode {
		firstNodeEl := sm.headerList.Front()
		if firstNodeEl != nil {
			firstNode := firstNodeEl.Value.(*headerNode)
			if blockHash.IsEqual(firstNode.hash) {
				behaviorFlags |= blockchain.BFFastAdd
				if firstNode.hash.IsEqual(sm.nextCheckpoint.Hash) {
					isCheckpointBlock = true
				} else {
					sm.headerList.Remove(firstNodeEl)
				}
			}
		}
	}

	// Remove block from request maps. Either chain will know about it and
	// so we shouldn't have any more instances of trying to fetch it, or we
	// will fail the insert and thus we'll retry next time we get an inv.
	delete(state.requestedBlocks, *blockHash)
	delete(sm.requestedBlocks, *blockHash)

	// Process the block to include validation, best chain selection, orphan
	// handling, etc.
	_, isOrphan, err := sm.chain.ProcessBlock(bmsg.block, behaviorFlags)
	if err != nil {
		// When the error is a rule error, it means the block was simply
		// rejected as opposed to something actually going wrong, so log
		// it as such.  Otherwise, something really did go wrong, so log
		// it as an actual error.
		if _, ok := err.(blockchain.RuleError); ok {
			log.Infof("Rejected block %v from %s: %v", blockHash,
				peer, err)
		} else {
			log.Errorf("Failed to process block %v: %v",
				blockHash, err)
		}
		if dbErr, ok := err.(database.Error); ok && dbErr.ErrorCode ==
			database.ErrCorruption {
			panic(dbErr)
		}

		// Convert the error into an appropriate reject message and
		// send it.
		code, reason := mempool.ErrToRejectErr(err)
		peer.PushRejectMsg(wire.CmdBlock, code, reason, blockHash, false)
		return
	}

	// Meta-data about the new block this peer is reporting. We use this
	// below to update this peer's lastest block height and the heights of
	// other peers based on their last announced block hash. This allows us
	// to dynamically update the block heights of peers, avoiding stale
	// heights when looking for a new sync peer. Upon acceptance of a block
	// or recognition of an orphan, we also use this information to update
	// the block heights over other peers who's invs may have been ignored
	// if we are actively syncing while the chain is not yet current or
	// who may have lost the lock announcment race.
	var heightUpdate int32
	var blkHashUpdate *chainhash.Hash

	// Request the parents for the orphan block from the peer that sent it.
	if isOrphan {
		// We've just received an orphan block from a peer. In order
		// to update the height of the peer, we try to extract the
		// block height from the scriptSig of the coinbase transaction.
		// Extraction is only attempted if the block's version is
		// high enough (ver 2+).
		header := &bmsg.block.MsgBlock().Header
		if blockchain.ShouldHaveSerializedBlockHeight(header) {
			coinbaseTx := bmsg.block.Transactions()[0]
			cbHeight, err := blockchain.ExtractCoinbaseHeight(coinbaseTx)
			if err != nil {
				log.Warnf("Unable to extract height from "+
					"coinbase tx: %v", err)
			} else {
				log.Debugf("Extracted height of %v from "+
					"orphan block", cbHeight)
				heightUpdate = cbHeight
				blkHashUpdate = blockHash
			}
		}

		orphanRoot := sm.chain.GetOrphanRoot(blockHash)
		locator, err := sm.chain.LatestBlockLocator()
		if err != nil {
			log.Warnf("Failed to get block locator for the "+
				"latest block: %v", err)
		} else {
			peer.PushGetBlocksMsg(locator, orphanRoot)
		}
	} else {
		// Only consider non-orphans for the timer.
		if peer == sm.syncPeer {
			sm.syncPeerState.lastBlockTime = time.Now()
		}

		// When the block is not an orphan, log information about it and
		// update the chain state.
		sm.progressLogger.LogBlockHeight(bmsg.block, sm.SyncHeight(), sm.chain)

		// Update this peer's latest block height, for future
		// potential sync node candidacy.
		best := sm.chain.BestSnapshot()
		heightUpdate = best.Height
		blkHashUpdate = &best.Hash

		// Clear the rejected transactions.
		sm.rejectedTxns = make(map[chainhash.Hash]struct{})
	}

	// Update the block height for this peer. But only send a message to
	// the server for updating peer heights if this is an orphan or our
	// chain is "current". This avoids sending a spammy amount of messages
	// if we're syncing the chain from scratch.
	if blkHashUpdate != nil && heightUpdate != 0 {
		peer.UpdateLastBlockHeight(heightUpdate)
		if isOrphan || sm.current() {
			go sm.peerNotifier.UpdatePeerHeights(blkHashUpdate, heightUpdate,
				peer)
		}
	}

	// If we are not in headers first mode, it's a good time to periodically
	// flush the blockchain cache because we don't expect new blocks immediately.
	// After that, there is nothing more to do.
	if !sm.headersFirstMode {
		if err := sm.chain.FlushCachedState(blockchain.FlushPeriodic); err != nil {
			log.Errorf("Error while flushing the blockchain cache: %v", err)
		}
		return
	}

	// This is headers-first mode, so if the block is not a checkpoint
	// request more blocks using the header list when the request queue is
	// getting short.
	if !isCheckpointBlock {
		if sm.startHeader != nil &&
			len(state.requestedBlocks) < minInFlightBlocks {
			sm.fetchHeaderBlocks()
		}
		return
	}

	// This is headers-first mode and the block is a checkpoint.  When
	// there is a next checkpoint, get the next round of headers by asking
	// for headers starting from the block after this one up to the next
	// checkpoint.
	prevHeight := sm.nextCheckpoint.Height
	prevHash := sm.nextCheckpoint.Hash
	sm.nextCheckpoint = sm.findNextHeaderCheckpoint(prevHeight)
	if sm.nextCheckpoint != nil {
		locator := blockchain.BlockLocator([]*chainhash.Hash{prevHash})
		err := peer.PushGetHeadersMsg(locator, sm.nextCheckpoint.Hash)
		if err != nil {
			log.Warnf("Failed to send getheaders message to "+
				"peer %s: %v", peer.Addr(), err)
			return
		}

		if sm.syncPeer != nil {
			log.Infof("Downloading headers for blocks %d to %d from "+
				"peer %s", prevHeight+1, sm.nextCheckpoint.Height,
				sm.syncPeer.Addr())
		}
		return
	}

	// This is headers-first mode, the block is a checkpoint, and there are
	// no more checkpoints, so switch to normal mode by requesting blocks
	// from the block after this one up to the end of the chain (zero hash).
	sm.headersFirstMode = false
	sm.headerList.Init()
	log.Infof("Reached the final checkpoint -- switching to normal mode")
	locator := blockchain.BlockLocator([]*chainhash.Hash{blockHash})
	err = peer.PushGetBlocksMsg(locator, &zeroHash)
	if err != nil {
		log.Warnf("Failed to send getblocks message to peer %s: %v",
			peer.Addr(), err)
		return
	}
}

// fetchHeaderBlocks creates and sends a request to the syncPeer for the next
// list of blocks to be downloaded based on the current list of headers.
func (sm *SyncManager) fetchHeaderBlocks() {
	// Nothing to do if there is no sync peer.
	if sm.syncPeer == nil {
		log.Warnf("fetchHeaderBlocks called with no sync peer")
		return
	}

	// Nothing to do if there is no start header.
	if sm.startHeader == nil {
		log.Warnf("fetchHeaderBlocks called with no start header")
		return
	}

	// Build up a getdata request for the list of blocks the headers
	// describe.  The size hint will be limited to wire.MaxInvPerMsg by
	// the function, so no need to double check it here.
	gdmsg := wire.NewMsgGetDataSizeHint(uint(sm.headerList.Len()))
	numRequested := 0
	for e := sm.startHeader; e != nil; e = e.Next() {
		node, ok := e.Value.(*headerNode)
		if !ok {
			log.Warn("Header list node type is not a headerNode")
			continue
		}

		iv := wire.NewInvVect(wire.InvTypeBlock, node.hash)
		haveInv, err := sm.haveInventory(iv)
		if err != nil {
			log.Warnf("Unexpected failure when checking for "+
				"existing inventory during header block "+
				"fetch: %v", err)
		}
		if !haveInv {
			syncPeerState := sm.peerStates[sm.syncPeer]

			sm.requestedBlocks[*node.hash] = struct{}{}
			syncPeerState.requestedBlocks[*node.hash] = struct{}{}

			gdmsg.AddInvVect(iv)
			numRequested++
		}
		sm.startHeader = e.Next()
		if numRequested >= wire.MaxInvPerMsg {
			break
		}
	}
	if len(gdmsg.InvList) > 0 {
		sm.syncPeer.QueueMessage(gdmsg, nil)
	}
}

// handleHeadersMsg handles block header messages from all peers.  Headers are
// requested when performing a headers-first sync.
func (sm *SyncManager) handleHeadersMsg(hmsg *headersMsg) {
	peer := hmsg.peer
	_, exists := sm.peerStates[peer]
	if !exists {
		log.Warnf("Received headers message from unknown peer %s", peer)
		return
	}

	// The remote peer is misbehaving if we didn't request headers.
	msg := hmsg.headers
	numHeaders := len(msg.Headers)
	if !sm.headersFirstMode {
		log.Warnf("Got %d unrequested headers from %s -- "+
			"disconnecting", numHeaders, peer.Addr())
		peer.Disconnect()
		return
	}

	// Nothing to do for an empty headers message.
	if numHeaders == 0 {
		return
	}

	// Process all of the received headers ensuring each one connects to the
	// previous and that checkpoints match.
	receivedCheckpoint := false
	var finalHash *chainhash.Hash
	for _, blockHeader := range msg.Headers {
		blockHash := blockHeader.BlockHash()
		finalHash = &blockHash

		// Ensure there is a previous header to compare against.
		prevNodeEl := sm.headerList.Back()
		if prevNodeEl == nil {
			log.Warnf("Header list does not contain a previous" +
				"element as expected -- disconnecting peer")
			peer.Disconnect()
			return
		}

		// Ensure the header properly connects to the previous one and
		// add it to the list of headers.
		node := headerNode{hash: &blockHash}
		prevNode := prevNodeEl.Value.(*headerNode)
		if prevNode.hash.IsEqual(&blockHeader.PrevBlock) {
			node.height = prevNode.height + 1
			e := sm.headerList.PushBack(&node)
			if sm.startHeader == nil {
				sm.startHeader = e
			}
		} else {
			log.Warnf("Received block header that does not "+
				"properly connect to the chain from peer %s "+
				"-- disconnecting", peer.Addr())
			peer.Disconnect()
			return
		}

		// Verify the header at the next checkpoint height matches.
		if node.height == sm.nextCheckpoint.Height {
			if node.hash.IsEqual(sm.nextCheckpoint.Hash) {
				receivedCheckpoint = true
				log.Infof("Verified downloaded block "+
					"header against checkpoint at height "+
					"%d/hash %s", node.height, node.hash)
			} else {
				log.Warnf("Block header at height %d/hash "+
					"%s from peer %s does NOT match "+
					"expected checkpoint hash of %s -- "+
					"disconnecting", node.height,
					node.hash, peer.Addr(),
					sm.nextCheckpoint.Hash)
				peer.Disconnect()
				return
			}
			break
		}
	}

	// When this header is a checkpoint, switch to fetching the blocks for
	// all of the headers since the last checkpoint.
	if receivedCheckpoint {
		// Since the first entry of the list is always the final block
		// that is already in the database and is only used to ensure
		// the next header links properly, it must be removed before
		// fetching the blocks.
		sm.headerList.Remove(sm.headerList.Front())
		log.Infof("Received %v block headers: Fetching blocks",
			sm.headerList.Len())
		sm.progressLogger.SetLastLogTime(time.Now())
		sm.fetchHeaderBlocks()
		return
	}

	// This header is not a checkpoint, so request the next batch of
	// headers starting from the latest known header and ending with the
	// next checkpoint.
	locator := blockchain.BlockLocator([]*chainhash.Hash{finalHash})
	err := peer.PushGetHeadersMsg(locator, sm.nextCheckpoint.Hash)
	if err != nil {
		log.Warnf("Failed to send getheaders message to "+
			"peer %s: %v", peer.Addr(), err)
		return
	}
}

// haveInventory returns whether or not the inventory represented by the passed
// inventory vector is known.  This includes checking all of the various places
// inventory can be when it is in different states such as blocks that are part
// of the main chain, on a side chain, in the orphan pool, and transactions that
// are in the memory pool (either the main pool or orphan pool).
func (sm *SyncManager) haveInventory(invVect *wire.InvVect) (bool, error) {
	switch invVect.Type {
	case wire.InvTypeBlock:
		// Ask chain if the block is known to it in any form (main
		// chain, side chain, or orphan).
		return sm.chain.HaveBlock(&invVect.Hash)

	case wire.InvTypeTx:
		// Ask the transaction memory pool if the transaction is known
		// to it in any form (main pool or orphan).
		if sm.txMemPool.HaveTransaction(&invVect.Hash) {
			return true, nil
		}

		// Check if the transaction exists from the point of view of the
		// end of the main chain.  Note that this is only a best effort
		// since it is expensive to check existence of every output and
		// the only purpose of this check is to avoid downloading
		// already known transactions.  Only the first two outputs are
		// checked because the vast majority of transactions consist of
		// two outputs where one is some form of "pay-to-somebody-else"
		// and the other is a change output.
		prevOut := wire.OutPoint{Hash: invVect.Hash}
		for i := uint32(0); i < 2; i++ {
			prevOut.Index = i
			entry, err := sm.chain.FetchUtxoEntry(prevOut)
			if err != nil {
				return false, err
			}
			if entry != nil && !entry.IsSpent() {
				return true, nil
			}
		}

		return false, nil
	}

	// The requested inventory is is an unsupported type, so just claim
	// it is known to avoid requesting it.
	return true, nil
}

// handleInvMsg handles inv messages from all peers.
// We examine the inventory advertised by the remote peer and act accordingly.
func (sm *SyncManager) handleInvMsg(imsg *invMsg) {
	peer := imsg.peer
	state, exists := sm.peerStates[peer]
	if !exists {
		log.Warnf("Received inv message from unknown peer %s", peer)
		return
	}

	// Attempt to find the final block in the inventory list.  There may
	// not be one.
	lastBlock := -1
	invVects := imsg.inv.InvList
	for i := len(invVects) - 1; i >= 0; i-- {
		if invVects[i].Type == wire.InvTypeBlock {
			lastBlock = i
			break
		}
	}

	// If this inv contains a block announcement, and this isn't coming from
	// our current sync peer or we're current, then update the last
	// announced block for this peer. We'll use this information later to
	// update the heights of peers based on blocks we've accepted that they
	// previously announced.
	if lastBlock != -1 && (peer != sm.syncPeer || sm.current()) {
		peer.UpdateLastAnnouncedBlock(&invVects[lastBlock].Hash)
	}

	// Ignore invs from peers that aren't the sync if we are not current.
	// Helps prevent fetching a mass of orphans.
	if peer != sm.syncPeer && !sm.current() {
		return
	}

	// If our chain is current and a peer announces a block we already
	// know of, then update their current block height.
	if lastBlock != -1 && sm.current() {
		blkHeight, err := sm.chain.BlockHeightByHash(&invVects[lastBlock].Hash)
		if err == nil {
			peer.UpdateLastBlockHeight(blkHeight)
		}
	}

	// Request the advertised inventory if we don't already have it.  Also,
	// request parent blocks of orphans if we receive one we already have.
	// Finally, attempt to detect potential stalls due to long side chains
	// we already have and request more blocks to prevent them.
	for i, iv := range invVects {
		// Ignore unsupported inventory types.
		switch iv.Type {
		case wire.InvTypeBlock:
		case wire.InvTypeTx:
		default:
			continue
		}

		// Add the inventory to the cache of known inventory
		// for the peer.
		peer.AddKnownInventory(iv)

		// Ignore inventory when we're in headers-first mode.
		if sm.headersFirstMode {
			continue
		}

		// Request the inventory if we don't already have it.
		haveInv, err := sm.haveInventory(iv)
		if err != nil {
			log.Warnf("Unexpected failure when checking for "+
				"existing inventory during inv message "+
				"processing: %v", err)
			continue
		}
		if !haveInv {
			if iv.Type == wire.InvTypeTx {
				// Skip the transaction if it has already been
				// rejected.
				if _, exists := sm.rejectedTxns[iv.Hash]; exists {
					continue
				}
			}

			// Add it to the request queue.
			state.requestQueue = append(state.requestQueue, iv)
			continue
		}

		if iv.Type == wire.InvTypeBlock {
			// The block is an orphan block that we already have.
			// When the existing orphan was processed, it requested
			// the missing parent blocks.  When this scenario
			// happens, it means there were more blocks missing
			// than are allowed into a single inventory message.  As
			// a result, once this peer requested the final
			// advertised block, the remote peer noticed and is now
			// resending the orphan block as an available block
			// to signal there are more missing blocks that need to
			// be requested.
			if sm.chain.IsKnownOrphan(&iv.Hash) {
				// Request blocks starting at the latest known
				// up to the root of the orphan that just came
				// in.
				orphanRoot := sm.chain.GetOrphanRoot(&iv.Hash)
				locator, err := sm.chain.LatestBlockLocator()
				if err != nil {
					log.Errorf("PEER: Failed to get block "+
						"locator for the latest block: "+
						"%v", err)
					continue
				}
				peer.PushGetBlocksMsg(locator, orphanRoot)
				continue
			}

			// We already have the final block advertised by this
			// inventory message, so force a request for more.  This
			// should only happen if we're on a really long side
			// chain.
			if i == lastBlock {
				// Request blocks after this one up to the
				// final one the remote peer knows about (zero
				// stop hash).
				locator := sm.chain.BlockLocatorFromHash(&iv.Hash)
				peer.PushGetBlocksMsg(locator, &zeroHash)
			}
		}
	}

	// Request as much as possible at once.  Anything that won't fit into
	// the request will be requested on the next inv message.
	numRequested := 0
	gdmsg := wire.NewMsgGetData()
	requestQueue := state.requestQueue
	for len(requestQueue) != 0 {
		iv := requestQueue[0]
		requestQueue[0] = nil
		requestQueue = requestQueue[1:]

		switch iv.Type {
		case wire.InvTypeBlock:
			// Request the block if there is not already a pending
			// request.
			if _, exists := sm.requestedBlocks[iv.Hash]; !exists {
				sm.requestedBlocks[iv.Hash] = struct{}{}
				sm.limitMap(sm.requestedBlocks, maxRequestedBlocks)
				state.requestedBlocks[iv.Hash] = struct{}{}

				gdmsg.AddInvVect(iv)
				numRequested++
			}

		case wire.InvTypeTx:
			// Request the transaction if there is not already a
			// pending request.
			if _, exists := sm.requestedTxns[iv.Hash]; !exists {
				sm.requestedTxns[iv.Hash] = struct{}{}
				sm.limitMap(sm.requestedTxns, maxRequestedTxns)
				state.requestedTxns[iv.Hash] = struct{}{}

				gdmsg.AddInvVect(iv)
				numRequested++
			}
		}

		if numRequested >= wire.MaxInvPerMsg {
			break
		}
	}
	state.requestQueue = requestQueue
	if len(gdmsg.InvList) > 0 {
		peer.QueueMessage(gdmsg, nil)
	}
}

// limitMap is a helper function for maps that require a maximum limit by
// evicting a random transaction if adding a new value would cause it to
// overflow the maximum allowed.
func (sm *SyncManager) limitMap(m map[chainhash.Hash]struct{}, limit int) {
	if len(m)+1 > limit {
		// Remove a random entry from the map.  For most compilers, Go's
		// range statement iterates starting at a random item although
		// that is not 100% guaranteed by the spec.  The iteration order
		// is not important here because an adversary would have to be
		// able to pull off preimage attacks on the hashing function in
		// order to target eviction of specific entries anyways.
		for txHash := range m {
			delete(m, txHash)
			return
		}
	}
}

// blockHandler is the main handler for the sync manager.  It must be run as a
// goroutine.  It processes block and inv messages in a separate goroutine
// from the peer handlers so the block (MsgBlock) messages are handled by a
// single thread without needing to lock memory data structures.  This is
// important because the sync manager controls which blocks are needed and how
// the fetching should proceed.
func (sm *SyncManager) blockHandler() {
	ticker := time.NewTicker(syncPeerTickerInterval)
	defer ticker.Stop()

out:
	for {
		select {
		case <-ticker.C:
			sm.handleCheckSyncPeer()
		case m := <-sm.msgChan:
			switch msg := m.(type) {
			case *newPeerMsg:
				sm.handleNewPeerMsg(msg.peer)
				if msg.reply != nil {
					msg.reply <- struct{}{}
				}

			case *txMsg:
				sm.handleTxMsg(msg)
				if msg.reply != nil {
					msg.reply <- struct{}{}
				}

			case *blockMsg:
				sm.handleBlockMsg(msg)
				if msg.reply != nil {
					msg.reply <- struct{}{}
				}

			case *invMsg:
				sm.handleInvMsg(msg)

			case *headersMsg:
				sm.handleHeadersMsg(msg)

			case *donePeerMsg:
				sm.handleDonePeerMsg(msg.peer)
				if msg.reply != nil {
					msg.reply <- struct{}{}
				}

			case getSyncPeerMsg:
				var peerID int32

				if sm.syncPeer != nil {
					peerID = sm.syncPeer.ID()
				}
				msg.reply <- peerID

			case processBlockMsg:
				_, isOrphan, err := sm.chain.ProcessBlock(
					msg.block, msg.flags)
				if err != nil {
					msg.reply <- processBlockResponse{
						isOrphan: false,
						err:      err,
					}

					continue out
				}

				// Only consider non-orphans for the timer.
				// Need the nil check because of RPC tests that
				// process blocks but don't have a sync peer.
				if !isOrphan && (sm.syncPeerState != nil) {
					sm.syncPeerState.lastBlockTime = time.Now()
				}

				msg.reply <- processBlockResponse{
					isOrphan: isOrphan,
					err:      nil,
				}

			case isCurrentMsg:
				msg.reply <- sm.current()

			case pauseMsg:
				// Wait until the sender unpauses the manager.
				<-msg.unpause

			default:
				log.Warnf("Invalid message type in block "+
					"handler: %T", msg)
			}

		case <-sm.quit:
			break out
		}
	}
	log.Debug("Block handler shutting down: flushing blockchain caches...")
	if err := sm.chain.FlushCachedState(blockchain.FlushRequired); err != nil {
		log.Errorf("Error while flushing blockchain caches: %v", err)
	}

	sm.wg.Done()
	log.Trace("Block handler done")
}

// handleBlockchainNotification handles notifications from blockchain.  It does
// things such as request orphan block parents and relay accepted blocks to
// connected peers.
func (sm *SyncManager) handleBlockchainNotification(notification *blockchain.Notification) {
	switch notification.Type {
	// A block has been accepted into the block chain.  Relay it to other
	// peers.
	case blockchain.NTBlockAccepted:
		// Don't relay if we are not current. Other peers that are
		// current should already know about it.
		if !sm.current() {
			return
		}

		block, ok := notification.Data.(*bchutil.Block)
		if !ok {
			log.Warnf("Chain accepted notification is not a block.")
			break
		}

		// Generate the inventory vector and relay it.
		iv := wire.NewInvVect(wire.InvTypeBlock, block.Hash())
		sm.peerNotifier.RelayInventory(iv, block.MsgBlock().Header)

	// A block has been connected to the main block chain.
	case blockchain.NTBlockConnected:
		block, ok := notification.Data.(*bchutil.Block)
		if !ok {
			log.Warnf("Chain connected notification is not a block.")
			break
		}

		// Remove all of the transactions (except the coinbase) in the
		// connected block from the transaction pool.  Secondly, remove any
		// transactions which are now double spends as a result of these
		// new transactions.  Finally, remove any transaction that is
		// no longer an orphan. Transactions which depend on a confirmed
		// transaction are NOT removed recursively because they are still
		// valid.
		for _, tx := range block.Transactions()[1:] {
			sm.txMemPool.RemoveTransaction(tx, false)
			sm.txMemPool.RemoveDoubleSpends(tx)
			sm.txMemPool.RemoveOrphan(tx)
			sm.peerNotifier.TransactionConfirmed(tx)
			acceptedTxs := sm.txMemPool.ProcessOrphans(tx)
			sm.peerNotifier.AnnounceNewTransactions(acceptedTxs)
		}

		// Register block with the fee estimator, if it exists.
		if sm.feeEstimator != nil {
			err := sm.feeEstimator.RegisterBlock(block)

			// If an error is somehow generated then the fee estimator
			// has entered an invalid state. Since it doesn't know how
			// to recover, create a new one.
			if err != nil {
				sm.feeEstimator = mempool.NewFeeEstimator(
					mempool.DefaultEstimateFeeMaxRollback,
					mempool.DefaultEstimateFeeMinRegisteredBlocks)
			}
		}

	// A block has been disconnected from the main block chain.
	case blockchain.NTBlockDisconnected:
		block, ok := notification.Data.(*bchutil.Block)
		if !ok {
			log.Warnf("Chain disconnected notification is not a block.")
			break
		}

		// Reinsert all of the transactions (except the coinbase) into
		// the transaction pool.
		for _, tx := range block.Transactions()[1:] {
			_, _, err := sm.txMemPool.MaybeAcceptTransaction(tx,
				false, false)
			if err != nil {
				// Remove the transaction and all transactions
				// that depend on it if it wasn't accepted into
				// the transaction pool.
				sm.txMemPool.RemoveTransaction(tx, true)
			}
		}

		// Rollback previous block recorded by the fee estimator.
		if sm.feeEstimator != nil {
			sm.feeEstimator.Rollback(block.Hash())
		}
	}
}

// NewPeer informs the sync manager of a newly active peer.
func (sm *SyncManager) NewPeer(peer *peerpkg.Peer, done chan struct{}) {
	// Ignore if we are shutting down.
	if atomic.LoadInt32(&sm.shutdown) != 0 {
		done <- struct{}{}
		return
	}
	sm.msgChan <- &newPeerMsg{peer: peer, reply: done}
}

// QueueTx adds the passed transaction message and peer to the block handling
// queue. Responds to the done channel argument after the tx message is
// processed.
func (sm *SyncManager) QueueTx(tx *bchutil.Tx, peer *peerpkg.Peer, done chan struct{}) {
	// Don't accept more transactions if we're shutting down.
	if atomic.LoadInt32(&sm.shutdown) != 0 {
		done <- struct{}{}
		return
	}

	sm.msgChan <- &txMsg{tx: tx, peer: peer, reply: done}
}

// QueueBlock adds the passed block message and peer to the block handling
// queue. Responds to the done channel argument after the block message is
// processed.
func (sm *SyncManager) QueueBlock(block *bchutil.Block, peer *peerpkg.Peer, done chan struct{}) {
	// Don't accept more blocks if we're shutting down.
	if atomic.LoadInt32(&sm.shutdown) != 0 {
		done <- struct{}{}
		return
	}

	sm.msgChan <- &blockMsg{block: block, peer: peer, reply: done}
}

// QueueInv adds the passed inv message and peer to the block handling queue.
func (sm *SyncManager) QueueInv(inv *wire.MsgInv, peer *peerpkg.Peer) {
	// No channel handling here because peers do not need to block on inv
	// messages.
	if atomic.LoadInt32(&sm.shutdown) != 0 {
		return
	}

	sm.msgChan <- &invMsg{inv: inv, peer: peer}
}

// QueueHeaders adds the passed headers message and peer to the block handling
// queue.
func (sm *SyncManager) QueueHeaders(headers *wire.MsgHeaders, peer *peerpkg.Peer) {
	// No channel handling here because peers do not need to block on
	// headers messages.
	if atomic.LoadInt32(&sm.shutdown) != 0 {
		return
	}

	sm.msgChan <- &headersMsg{headers: headers, peer: peer}
}

// DonePeer informs the blockmanager that a peer has disconnected.
func (sm *SyncManager) DonePeer(peer *peerpkg.Peer, done chan struct{}) {
	// Ignore if we are shutting down.
	if atomic.LoadInt32(&sm.shutdown) != 0 {
		done <- struct{}{}
		return
	}

	sm.msgChan <- &donePeerMsg{peer: peer, reply: done}
}

// Start begins the core block handler which processes block and inv messages.
func (sm *SyncManager) Start() {
	// Already started?
	if atomic.AddInt32(&sm.started, 1) != 1 {
		return
	}

	log.Trace("Starting sync manager")
	sm.wg.Add(1)
	go sm.blockHandler()
}

// Stop gracefully shuts down the sync manager by stopping all asynchronous
// handlers and waiting for them to finish.
func (sm *SyncManager) Stop() error {
	if atomic.AddInt32(&sm.shutdown, 1) != 1 {
		log.Warnf("Sync manager is already in the process of " +
			"shutting down")
		return nil
	}

	log.Infof("Sync manager shutting down")
	close(sm.quit)
	sm.wg.Wait()
	return nil
}

// SyncPeerID returns the ID of the current sync peer, or 0 if there is none.
func (sm *SyncManager) SyncPeerID() int32 {
	reply := make(chan int32)
	sm.msgChan <- getSyncPeerMsg{reply: reply}
	return <-reply
}

// ProcessBlock makes use of ProcessBlock on an internal instance of a block
// chain.
func (sm *SyncManager) ProcessBlock(block *bchutil.Block, flags blockchain.BehaviorFlags) (bool, error) {
	reply := make(chan processBlockResponse)
	sm.msgChan <- processBlockMsg{block: block, flags: flags, reply: reply}
	response := <-reply
	return response.isOrphan, response.err
}

// IsCurrent returns whether or not the sync manager believes it is synced with
// the connected peers.
func (sm *SyncManager) IsCurrent() bool {
	reply := make(chan bool)
	sm.msgChan <- isCurrentMsg{reply: reply}
	return <-reply
}

// Pause pauses the sync manager until the returned channel is closed.
//
// Note that while paused, all peer and block processing is halted.  The
// message sender should avoid pausing the sync manager for long durations.
func (sm *SyncManager) Pause() chan<- struct{} {
	c := make(chan struct{})
	sm.msgChan <- pauseMsg{c}
	return c
}

// New constructs a new SyncManager. Use Start to begin processing asynchronous
// block, tx, and inv updates.
func New(config *Config) (*SyncManager, error) {
	sm := SyncManager{
		peerNotifier:            config.PeerNotifier,
		chain:                   config.Chain,
		txMemPool:               config.TxMemPool,
		chainParams:             config.ChainParams,
		rejectedTxns:            make(map[chainhash.Hash]struct{}),
		requestedTxns:           make(map[chainhash.Hash]struct{}),
		requestedBlocks:         make(map[chainhash.Hash]struct{}),
		peerStates:              make(map[*peerpkg.Peer]*peerSyncState),
		progressLogger:          newBlockProgressLogger("Processed", log),
		msgChan:                 make(chan interface{}, config.MaxPeers*3),
		headerList:              list.New(),
		quit:                    make(chan struct{}),
		feeEstimator:            config.FeeEstimator,
		minSyncPeerNetworkSpeed: config.MinSyncPeerNetworkSpeed,
	}

	best := sm.chain.BestSnapshot()
	if !config.DisableCheckpoints {
		// Initialize the next checkpoint based on the current height.
		sm.nextCheckpoint = sm.findNextHeaderCheckpoint(best.Height)
		if sm.nextCheckpoint != nil {
			sm.resetHeaderState(&best.Hash, best.Height)
		}
	} else {
		log.Info("Checkpoints are disabled")
	}

	sm.chain.Subscribe(sm.handleBlockchainNotification)

	return &sm, nil
}<|MERGE_RESOLUTION|>--- conflicted
+++ resolved
@@ -474,11 +474,8 @@
 	// blocks.
 
 	best := sm.chain.BestSnapshot()
-<<<<<<< HEAD
-	if topBlock == best.Height || sm.chain.UtxoCacheFlushInProgress() {
-=======
-	if sm.topBlock() == best.Height {
->>>>>>> 6f081081
+
+  if sm.topBlock() == best.Height || sm.chain.UtxoCacheFlushInProgress() {
 		// Update the time and violations to prevent disconnects.
 		sm.syncPeerState.lastBlockTime = time.Now()
 		sm.syncPeerState.violations = 0
